package transport

import (
	"context"
	"fmt"

	"github.com/Azure/azure-container-networking/npm/pkg/protos"
	"google.golang.org/grpc"
	"k8s.io/klog/v2"
)

// DataplaneEventsClient is a client for the DataplaneEvents service
type DataplaneEventsClient struct {
	protos.DataplaneEventsClient
	pod        string
	node       string
	serverAddr string

	outCh chan *protos.Events
}

func NewDataplaneEventsClient(ctx context.Context, pod, node, addr string) (*DataplaneEventsClient, error) {
	// TODO Make this secure
	cc, err := grpc.DialContext(ctx, addr, grpc.WithInsecure(), grpc.WithBlock())
	if err != nil {
		return nil, fmt.Errorf("failed to dial %s: %w", addr, err)
	}

	return &DataplaneEventsClient{
		DataplaneEventsClient: protos.NewDataplaneEventsClient(cc),
		pod:                   pod,
		node:                  node,
		serverAddr:            addr,
		outCh:                 make(chan *protos.Events),
	}, nil
}

func (c *DataplaneEventsClient) EventsChannel() <-chan *protos.Events {
	return c.outCh
}

func (c *DataplaneEventsClient) Start(ctx context.Context, stopCh <-chan struct{}) error {
	clientMetadata := &protos.DatapathPodMetadata{
		PodName:  c.pod,
		NodeName: c.node,
	}

	opts := []grpc.CallOption{}
	connectClient, err := c.Connect(ctx, clientMetadata, opts...)
	if err != nil {
		return fmt.Errorf("failed to connect to dataplane events server: %w", err)
	}

	return c.run(ctx, connectClient, stopCh)
}

func (c *DataplaneEventsClient) run(ctx context.Context, connectClient protos.DataplaneEvents_ConnectClient, stopCh <-chan struct{}) error {
	for {
		select {
		case <-ctx.Done():
			klog.Errorf("context done: %v", ctx.Err())
			return ctx.Err()
		case <-stopCh:
			klog.Info("Received message on stop channel. Stopping transport client")
			return nil
		default:
			event, err := connectClient.Recv()
			if err != nil {
				klog.Errorf("failed to receive event: %v", err)
				return err
			}

<<<<<<< HEAD
			c.outCh <- event

			// TODO: REMOVE ME
			// This is for debugging purposes only
			// fmt.Printf(
			// 	"Received event type %s object type %s: \n",
			// 	event.GetType(),
			// 	event.GetObject(),
			// )

			// for _, e := range event.GetEvent() {
			// 	for _, d := range e.GetData() {
			// 		eventAsMap := d.AsMap()
			// 		fmt.Printf("%s: %s\n", eventAsMap["Type"], eventAsMap["Payload"])
			// 	}
			// }
=======
			for _, e := range event.GetPayload() {
				// TODO: REMOVE ME
				// This is for debugging purposes only
				fmt.Printf(
					"Received event %s \n",
					e.String(),
				)
			}
>>>>>>> da719d7a
		}
	}
}<|MERGE_RESOLUTION|>--- conflicted
+++ resolved
@@ -70,33 +70,7 @@
 				return err
 			}
 
-<<<<<<< HEAD
 			c.outCh <- event
-
-			// TODO: REMOVE ME
-			// This is for debugging purposes only
-			// fmt.Printf(
-			// 	"Received event type %s object type %s: \n",
-			// 	event.GetType(),
-			// 	event.GetObject(),
-			// )
-
-			// for _, e := range event.GetEvent() {
-			// 	for _, d := range e.GetData() {
-			// 		eventAsMap := d.AsMap()
-			// 		fmt.Printf("%s: %s\n", eventAsMap["Type"], eventAsMap["Payload"])
-			// 	}
-			// }
-=======
-			for _, e := range event.GetPayload() {
-				// TODO: REMOVE ME
-				// This is for debugging purposes only
-				fmt.Printf(
-					"Received event %s \n",
-					e.String(),
-				)
-			}
->>>>>>> da719d7a
 		}
 	}
 }