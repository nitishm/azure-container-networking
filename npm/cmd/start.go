// Copyright 2018 Microsoft. All rights reserved.
// MIT License
package main

import (
	"bytes"
	"encoding/json"
	"fmt"
	"math/rand"
	"time"

	"github.com/Azure/azure-container-networking/common"
	"github.com/Azure/azure-container-networking/log"
	"github.com/Azure/azure-container-networking/npm"
	npmconfig "github.com/Azure/azure-container-networking/npm/config"
	restserver "github.com/Azure/azure-container-networking/npm/http/server"
	"github.com/Azure/azure-container-networking/npm/metrics"
	"github.com/Azure/azure-container-networking/npm/pkg/dataplane"
	"github.com/Azure/azure-container-networking/npm/pkg/dataplane/ipsets"
	"github.com/Azure/azure-container-networking/npm/pkg/dataplane/policies"
	"github.com/Azure/azure-container-networking/npm/pkg/models"
	"github.com/Azure/azure-container-networking/npm/util"
	"github.com/spf13/cobra"
	"github.com/spf13/viper"
	"k8s.io/apimachinery/pkg/util/wait"
	k8sversion "k8s.io/apimachinery/pkg/version"
	"k8s.io/client-go/informers"
	"k8s.io/client-go/kubernetes"
	"k8s.io/client-go/rest"
	"k8s.io/client-go/tools/clientcmd"
	"k8s.io/klog"
	"k8s.io/utils/exec"
)

var npmV2DataplaneCfg = &dataplane.Config{
	IPSetManagerCfg: &ipsets.IPSetManagerCfg{
		IPSetMode:   ipsets.ApplyAllIPSets, // NOTE: this value is overridden later
		NetworkName: "azure",               // FIXME  should be specified in DP config instead
	},
	PolicyManagerCfg: &policies.PolicyManagerCfg{
		PolicyMode: policies.IPSetPolicyMode,
	},
}

func newStartNPMCmd() *cobra.Command {
	// getTuplesCmd represents the getTuples command
	startNPMCmd := &cobra.Command{
		Use:   "start",
		Short: "Starts the Azure NPM process",
		PersistentPreRunE: func(cmd *cobra.Command, args []string) error {
			viper.AutomaticEnv() // read in environment variables that match
			viper.SetDefault(npmconfig.ConfigEnvPath, npmconfig.GetConfigPath())
			cfgFile := viper.GetString(npmconfig.ConfigEnvPath)
			viper.SetConfigFile(cfgFile)

			// If a config file is found, read it in.
			// NOTE: there is no config merging with default, if config is loaded, options must be set
			if err := viper.ReadInConfig(); err == nil {
				klog.Infof("Using config file: %+v", viper.ConfigFileUsed())
			} else {
				klog.Infof("Failed to load config from env %s: %v", npmconfig.ConfigEnvPath, err)
				b, _ := json.Marshal(npmconfig.DefaultConfig)
				err := viper.ReadConfig(bytes.NewBuffer(b))
				if err != nil {
					return fmt.Errorf("failed to read in default with err %w", err)
				}
			}

			return nil
		},

		RunE: func(cmd *cobra.Command, args []string) error {
			config := &npmconfig.Config{}
			err := viper.Unmarshal(config)
			if err != nil {
				return fmt.Errorf("failed to load config with error: %w", err)
			}

			flags := npmconfig.Flags{
				KubeConfigPath: viper.GetString(flagKubeConfigPath),
			}

			return start(*config, flags)
		},
	}

	startNPMCmd.Flags().String(flagKubeConfigPath, flagDefaults[flagKubeConfigPath], "path to kubeconfig")

	// The controlplane subcommand starts the NPM controller's controlplane component in the decomposed mode
	startNPMCmd.AddCommand(newStartNPMControlplaneCmd())
	// The daemon subcommand starts the NPM controller's datapath component in the daemon mode
	startNPMCmd.AddCommand(newStartNPMDaemonCmd())

	return startNPMCmd
}

func start(config npmconfig.Config, flags npmconfig.Flags) error {
	klog.Infof("loaded config: %+v", config)
	klog.Infof("Start NPM version: %s", version)

	var err error

	err = initLogging()
	if err != nil {
		return err
	}

	klog.Infof("initializing metrics")
	metrics.InitializeAll()

	// Create the kubernetes client
	var k8sConfig *rest.Config
	if flags.KubeConfigPath == "" {
		klog.Infof("loading in cluster kubeconfig")
		k8sConfig, err = rest.InClusterConfig()
		if err != nil {
			return fmt.Errorf("failed to load in cluster config: %w", err)
		}
	} else {
		klog.Infof("loading kubeconfig from flag: %s", flags.KubeConfigPath)
		k8sConfig, err = clientcmd.BuildConfigFromFlags("", flags.KubeConfigPath)
		if err != nil {
			return fmt.Errorf("failed to load kubeconfig [%s] with err config: %w", flags.KubeConfigPath, err)
		}
	}

	// Creates the clientset
	clientset, err := kubernetes.NewForConfig(k8sConfig)
	if err != nil {
		klog.Infof("clientset creation failed with error %v.", err)
		return fmt.Errorf("failed to generate clientset with cluster config: %w", err)
	}

	// Setting reSyncPeriod
	minResyncPeriod := time.Duration(config.ResyncPeriodInMinutes) * time.Minute

	// Adding some randomness so all NPM pods will not request for info at once.
	factor := rand.Float64() + 1 //nolint
	resyncPeriod := time.Duration(float64(minResyncPeriod.Nanoseconds()) * factor)
	klog.Infof("Resync period for NPM pod is set to %d.", int(resyncPeriod/time.Minute))
	factory := informers.NewSharedInformerFactory(clientset, resyncPeriod)

	k8sServerVersion := k8sServerVersion(clientset)

	var dp dataplane.GenericDataplane
	stopChannel := wait.NeverStop
	if config.Toggles.EnableV2NPM {
<<<<<<< HEAD
		dp, err = dataplane.NewDataPlane(models.GetNodeName(), common.NewIOShim(), npmV2DataplaneCfg, stopChannel)
=======
		if config.Toggles.ApplyIPSetsOnNeed {
			npmV2DataplaneCfg.IPSetMode = ipsets.ApplyOnNeed
		} else {
			npmV2DataplaneCfg.IPSetMode = ipsets.ApplyAllIPSets
		}
		dp, err = dataplane.NewDataPlane(npm.GetNodeName(), common.NewIOShim(), npmV2DataplaneCfg, stopChannel)
>>>>>>> a47c7c45
		if err != nil {
			return fmt.Errorf("failed to create dataplane with error %w", err)
		}
		dp.RunPeriodicTasks()
	}
	npMgr := npm.NewNetworkPolicyManager(config, factory, dp, exec.New(), version, k8sServerVersion)
	err = metrics.CreateTelemetryHandle(version, npm.GetAIMetadata())
	if err != nil {
		klog.Infof("CreateTelemetryHandle failed with error %v.", err)
		return fmt.Errorf("CreateTelemetryHandle failed with error %w", err)
	}

	go restserver.NPMRestServerListenAndServe(config, npMgr)

	if err = npMgr.Start(config, stopChannel); err != nil {
		metrics.SendErrorLogAndMetric(util.NpmID, "Failed to start NPM due to %+v", err)
		return fmt.Errorf("failed to start with err: %w", err)
	}

	select {}
}

func initLogging() error {
	log.SetName("azure-npm")
	log.SetLevel(log.LevelInfo)
	if err := log.SetTargetLogDirectory(log.TargetStdout, ""); err != nil {
		log.Logf("Failed to configure logging, err:%v.", err)
		return fmt.Errorf("%w", err)
	}

	return nil
}

func k8sServerVersion(kubeclientset kubernetes.Interface) *k8sversion.Info {
	var err error
	var serverVersion *k8sversion.Info
	for ticker, start := time.NewTicker(1*time.Second).C, time.Now(); time.Since(start) < time.Minute*1; {
		<-ticker
		serverVersion, err = kubeclientset.Discovery().ServerVersion()
		if err == nil {
			break
		}
	}

	if err != nil {
		metrics.SendErrorLogAndMetric(util.NpmID, "Error: failed to retrieving kubernetes version")
		panic(err.Error)
	}

	if err = util.SetIsNewNwPolicyVerFlag(serverVersion); err != nil {
		metrics.SendErrorLogAndMetric(util.NpmID, "Error: failed to set IsNewNwPolicyVerFlag")
		panic(err.Error)
	}
	return serverVersion
}<|MERGE_RESOLUTION|>--- conflicted
+++ resolved
@@ -145,16 +145,12 @@
 	var dp dataplane.GenericDataplane
 	stopChannel := wait.NeverStop
 	if config.Toggles.EnableV2NPM {
-<<<<<<< HEAD
-		dp, err = dataplane.NewDataPlane(models.GetNodeName(), common.NewIOShim(), npmV2DataplaneCfg, stopChannel)
-=======
 		if config.Toggles.ApplyIPSetsOnNeed {
 			npmV2DataplaneCfg.IPSetMode = ipsets.ApplyOnNeed
 		} else {
 			npmV2DataplaneCfg.IPSetMode = ipsets.ApplyAllIPSets
 		}
-		dp, err = dataplane.NewDataPlane(npm.GetNodeName(), common.NewIOShim(), npmV2DataplaneCfg, stopChannel)
->>>>>>> a47c7c45
+		dp, err = dataplane.NewDataPlane(models.GetNodeName(), common.NewIOShim(), npmV2DataplaneCfg, stopChannel)
 		if err != nil {
 			return fmt.Errorf("failed to create dataplane with error %w", err)
 		}
